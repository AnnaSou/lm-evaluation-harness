--- conflicted
+++ resolved
@@ -47,11 +47,6 @@
 
             reqs = task.construct_requests(doc, ctx)
             if not isinstance(reqs, (list, tuple)): reqs = [reqs]
-<<<<<<< HEAD
-
-=======
-            
->>>>>>> 8809c5f1
             for i, req in enumerate(reqs):
                 requests[req.type].append(req)
                 # i: index in requests for a single task instance
